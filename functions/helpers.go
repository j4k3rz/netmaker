--- conflicted
+++ resolved
@@ -44,12 +44,7 @@
 	if *network.IsLocal {
 		privAddr = network.LocalRange
 	}
-	accessstringdec := servercfg.GetGRPCWGPort() + "|" + address + "|" + address + "|" + netID + "|" + accesskey.Value + "|" + privAddr
-
-<<<<<<< HEAD
         accessstringdec := address + "|"+ address + "|" + address + "|" + netID + "|" + accesskey.Value + "|" + privAddr
-=======
->>>>>>> 9dff1820
 
 	log.Println("Access String: " + accessstringdec)
 	accesskey.AccessString = base64.StdEncoding.EncodeToString([]byte(accessstringdec))
