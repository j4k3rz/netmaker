package controller

import (
	"context"
	"encoding/base64"
	"encoding/json"
	"errors"
	"fmt"
	"net/http"
	"strings"
	"time"

	"github.com/gorilla/mux"
	"github.com/gravitl/netmaker/config"
	"github.com/gravitl/netmaker/functions"
	"github.com/gravitl/netmaker/models"
	"github.com/gravitl/netmaker/mongoconn"
	"go.mongodb.org/mongo-driver/bson"
	"go.mongodb.org/mongo-driver/mongo/options"
	"gopkg.in/go-playground/validator.v9"
)

func networkHandlers(r *mux.Router) {
	r.HandleFunc("/api/networks", securityCheck(http.HandlerFunc(getNetworks))).Methods("GET")
	r.HandleFunc("/api/networks", securityCheck(http.HandlerFunc(createNetwork))).Methods("POST")
	r.HandleFunc("/api/networks/{networkname}", securityCheck(http.HandlerFunc(getNetwork))).Methods("GET")
	r.HandleFunc("/api/networks/{networkname}", securityCheck(http.HandlerFunc(updateNetwork))).Methods("PUT")
	r.HandleFunc("/api/networks/{networkname}", securityCheck(http.HandlerFunc(deleteNetwork))).Methods("DELETE")
	r.HandleFunc("/api/networks/{networkname}/keyupdate", securityCheck(http.HandlerFunc(keyUpdate))).Methods("POST")
	r.HandleFunc("/api/networks/{networkname}/keys", securityCheck(http.HandlerFunc(createAccessKey))).Methods("POST")
	r.HandleFunc("/api/networks/{networkname}/keys", securityCheck(http.HandlerFunc(getAccessKeys))).Methods("GET")
	r.HandleFunc("/api/networks/{networkname}/keys/{name}", securityCheck(http.HandlerFunc(deleteAccessKey))).Methods("DELETE")
}

//Security check is middleware for every function and just checks to make sure that its the master calling
//Only admin should have access to all these network-level actions
//or maybe some Users once implemented
func securityCheck(next http.Handler) http.HandlerFunc {
	return func(w http.ResponseWriter, r *http.Request) {
		var errorResponse = models.ErrorResponse{
			Code: http.StatusInternalServerError, Message: "W1R3: It's not you it's me.",
		}

		var params = mux.Vars(r)
		hasnetwork := params["networkname"] != ""
		networkexists, err := functions.NetworkExists(params["networkname"])
		if err != nil {
			returnErrorResponse(w, r, formatError(err, "internal"))
			return
		} else if hasnetwork && !networkexists {
			errorResponse = models.ErrorResponse{
				Code: http.StatusNotFound, Message: "W1R3: This network does not exist.",
			}
			returnErrorResponse(w, r, errorResponse)
			return
		} else {

			bearerToken := r.Header.Get("Authorization")

			var hasBearer = true
			var tokenSplit = strings.Split(bearerToken, " ")
			var authToken = ""

			if len(tokenSplit) < 2 {
				hasBearer = false
			} else {
				authToken = tokenSplit[1]
			}
			//all endpoints here require master so not as complicated
			//still might not be a good  way of doing this
			if !hasBearer || !authenticateMaster(authToken) {
				errorResponse = models.ErrorResponse{
					Code: http.StatusUnauthorized, Message: "W1R3: You are unauthorized to access this endpoint.",
				}
				returnErrorResponse(w, r, errorResponse)
				return
			} else {
				next.ServeHTTP(w, r)
			}
		}
	}
}

//Consider a more secure way of setting master key
func authenticateMaster(tokenString string) bool {
	if tokenString == config.Config.Server.MasterKey {
		return true
	}
	return false
}

//simple get all networks function
func getNetworks(w http.ResponseWriter, r *http.Request) {

	networks, err := functions.ListNetworks()

	if err != nil {
		returnErrorResponse(w, r, formatError(err, "internal"))
		return
	} else {
		w.WriteHeader(http.StatusOK)
		json.NewEncoder(w).Encode(networks)
		return
	}
}

func validateNetworkUpdate(network models.Network) error {

	v := validator.New()

	_ = v.RegisterValidation("addressrange_valid", func(fl validator.FieldLevel) bool {
		isvalid := fl.Field().String() == "" || functions.IsIpv4CIDR(fl.Field().String())
		return isvalid
	})

	_ = v.RegisterValidation("localrange_valid", func(fl validator.FieldLevel) bool {
		isvalid := fl.Field().String() == "" || functions.IsIpv4CIDR(fl.Field().String())
		return isvalid
	})

	_ = v.RegisterValidation("netid_valid", func(fl validator.FieldLevel) bool {
		return true
	})

	_ = v.RegisterValidation("displayname_unique", func(fl validator.FieldLevel) bool {
		return true
	})

	err := v.Struct(network)

	if err != nil {
		for _, e := range err.(validator.ValidationErrors) {
			fmt.Println(e)
		}
	}
	return err
}

func validateNetworkCreate(network models.Network) error {

	v := validator.New()

	_ = v.RegisterValidation("addressrange_valid", func(fl validator.FieldLevel) bool {
		isvalid := functions.IsIpv4CIDR(fl.Field().String())
		return isvalid
	})

	_ = v.RegisterValidation("localrange_valid", func(fl validator.FieldLevel) bool {
		isvalid := fl.Field().String() == "" || functions.IsIpv4CIDR(fl.Field().String())
		return isvalid
	})

	_ = v.RegisterValidation("netid_valid", func(fl validator.FieldLevel) bool {
		isFieldUnique, _ := functions.IsNetworkNameUnique(fl.Field().String())
		inCharSet := functions.NameInNetworkCharSet(fl.Field().String())
		return isFieldUnique && inCharSet
	})

	_ = v.RegisterValidation("displayname_unique", func(fl validator.FieldLevel) bool {
		isFieldUnique, _ := functions.IsNetworkDisplayNameUnique(fl.Field().String())
		return isFieldUnique
	})

	err := v.Struct(network)

	if err != nil {
		for _, e := range err.(validator.ValidationErrors) {
			fmt.Println(e)
		}
	}
	return err
}

//Simple get network function
func getNetwork(w http.ResponseWriter, r *http.Request) {

	// set header.
	w.Header().Set("Content-Type", "application/json")

	var params = mux.Vars(r)

	var network models.Network

	collection := mongoconn.Client.Database("netmaker").Collection("networks")

	ctx, cancel := context.WithTimeout(context.Background(), 10*time.Second)

	filter := bson.M{"netid": params["networkname"]}
	err := collection.FindOne(ctx, filter, options.FindOne().SetProjection(bson.M{"_id": 0})).Decode(&network)

	defer cancel()

	if err != nil {
		returnErrorResponse(w, r, formatError(err, "internal"))
		return
	}
	w.WriteHeader(http.StatusOK)
	json.NewEncoder(w).Encode(network)
}

func keyUpdate(w http.ResponseWriter, r *http.Request) {

	w.Header().Set("Content-Type", "application/json")

	var params = mux.Vars(r)

	var network models.Network

	network, err := functions.GetParentNetwork(params["networkname"])
	if err != nil {
		returnErrorResponse(w, r, formatError(err, "internal"))
		return
	}

	network.KeyUpdateTimeStamp = time.Now().Unix()

	collection := mongoconn.Client.Database("netmaker").Collection("networks")

	ctx, cancel := context.WithTimeout(context.Background(), 10*time.Second)

<<<<<<< HEAD
        filter := bson.M{"netid": params["networkname"]}
        // prepare update model.
        update := bson.D{
                {"$set", bson.D{
                        {"addressrange", network.AddressRange},
                        {"displayname", network.DisplayName},
                        {"defaultlistenport", network.DefaultListenPort},
                        {"defaultpostup", network.DefaultPostUp},
                        {"defaultpostdown", network.DefaultPostDown},
=======
	filter := bson.M{"netid": params["networkname"]}
	// prepare update model.
	update := bson.D{
		{"$set", bson.D{
			{"addressrange", network.AddressRange},
			{"displayname", network.DisplayName},
			{"defaultlistenport", network.DefaultListenPort},
			{"defaultpostup", network.DefaultPostUp},
			{"defaultpreup", network.DefaultPostDown},
>>>>>>> c194f84e
			{"defaultkeepalive", network.DefaultKeepalive},
			{"keyupdatetimestamp", network.KeyUpdateTimeStamp},
			{"defaultsaveconfig", network.DefaultSaveConfig},
			{"defaultinterface", network.DefaultInterface},
			{"nodeslastmodified", network.NodesLastModified},
			{"networklastmodified", network.NetworkLastModified},
			{"allowmanualsignup", network.AllowManualSignUp},
			{"defaultcheckininterval", network.DefaultCheckInInterval},
		}},
	}

	err = collection.FindOneAndUpdate(ctx, filter, update).Decode(&network)

	defer cancel()

	if err != nil {
		returnErrorResponse(w, r, formatError(err, "internal"))
		return
	}

	w.WriteHeader(http.StatusOK)
	json.NewEncoder(w).Encode(network)
}

//Update a network
func AlertNetwork(netid string) error {

	collection := mongoconn.Client.Database("netmaker").Collection("networks")
	ctx, cancel := context.WithTimeout(context.Background(), 10*time.Second)
	filter := bson.M{"netid": netid}

	var network models.Network

	network, err := functions.GetParentNetwork(netid)
	if err != nil {
		return err
	}
	updatetime := time.Now().Unix()
	update := bson.D{
		{"$set", bson.D{
			{"nodeslastmodified", updatetime},
			{"networklastmodified", updatetime},
		}},
	}

	err = collection.FindOneAndUpdate(ctx, filter, update).Decode(&network)
	defer cancel()

	return err
}

//Update a network
func updateNetwork(w http.ResponseWriter, r *http.Request) {

	w.Header().Set("Content-Type", "application/json")

	var params = mux.Vars(r)

	var network models.Network

	network, err := functions.GetParentNetwork(params["networkname"])
	if err != nil {
		returnErrorResponse(w, r, formatError(err, "internal"))
		return
	}

	var networkChange models.Network

	haschange := false
	hasrangeupdate := false
	haslocalrangeupdate := false

	_ = json.NewDecoder(r.Body).Decode(&networkChange)

	if networkChange.AddressRange == "" {
		networkChange.AddressRange = network.AddressRange
	}
	if networkChange.NetID == "" {
		networkChange.NetID = network.NetID
	}

	err = validateNetworkUpdate(networkChange)
	if err != nil {
		returnErrorResponse(w, r, formatError(err, "badrequest"))
		return
	}

	//NOTE: Network.NetID is intentionally NOT editable. It acts as a static ID for the network.
	//DisplayName can be changed instead, which is what shows on the front end
	if networkChange.NetID != network.NetID {
		returnErrorResponse(w, r, formatError(errors.New("NetID is not editable"), "badrequest"))
		return
	}
	//MRK:  I think this code block is redundant.  valdiateNetworkUpdate(networkChange) covers this
	if networkChange.AddressRange != "" {

		network.AddressRange = networkChange.AddressRange

		var isAddressOK bool = functions.IsIpv4CIDR(networkChange.AddressRange)
		if !isAddressOK {
			err := errors.New("Invalid Range of " + networkChange.AddressRange + " for addresses.")
			returnErrorResponse(w, r, formatError(err, "internal"))
			return
		}
		haschange = true
		hasrangeupdate = true

	}
	if networkChange.LocalRange != "" {
		network.LocalRange = networkChange.LocalRange

		var isAddressOK bool = functions.IsIpv4CIDR(networkChange.LocalRange)
		if !isAddressOK {
			err := errors.New("Invalid Range of " + networkChange.LocalRange + " for internal addresses.")
			returnErrorResponse(w, r, formatError(err, "internal"))
			return
		}
		haschange = true
		haslocalrangeupdate = true
	}
	if networkChange.IsLocal != nil {
		network.IsLocal = networkChange.IsLocal
	}
	if networkChange.DefaultListenPort != 0 {
		network.DefaultListenPort = networkChange.DefaultListenPort
		haschange = true
	}
	if networkChange.DefaultPostDown != "" {
		network.DefaultPostDown = networkChange.DefaultPostDown
		haschange = true
	}
	if networkChange.DefaultInterface != "" {
		network.DefaultInterface = networkChange.DefaultInterface
		haschange = true
	}
	if networkChange.DefaultPostUp != "" {
		network.DefaultPostUp = networkChange.DefaultPostUp
		haschange = true
	}
	if networkChange.DefaultKeepalive != 0 {
		network.DefaultKeepalive = networkChange.DefaultKeepalive
		haschange = true
	}
	if networkChange.DisplayName != "" {
		network.DisplayName = networkChange.DisplayName
		haschange = true
	}
	if networkChange.DefaultCheckInInterval != 0 {
		network.DefaultCheckInInterval = networkChange.DefaultCheckInInterval
		haschange = true
	}
	if networkChange.AllowManualSignUp != nil {
		network.AllowManualSignUp = networkChange.AllowManualSignUp
		haschange = true
	}

	collection := mongoconn.Client.Database("netmaker").Collection("networks")
	ctx, cancel := context.WithTimeout(context.Background(), 10*time.Second)
	filter := bson.M{"netid": params["networkname"]}

	if haschange {
		network.SetNetworkLastModified()
	}

<<<<<<< HEAD
        // prepare update model.
        update := bson.D{
                {"$set", bson.D{
                        {"addressrange", network.AddressRange},
                        {"displayname", network.DisplayName},
                        {"defaultlistenport", network.DefaultListenPort},
                        {"defaultpostup", network.DefaultPostUp},
                        {"defaultpostdown", network.DefaultPostDown},
                        {"defaultkeepalive", network.DefaultKeepalive},
                        {"defaultsaveconfig", network.DefaultSaveConfig},
                        {"defaultinterface", network.DefaultInterface},
                        {"nodeslastmodified", network.NodesLastModified},
                        {"networklastmodified", network.NetworkLastModified},
                        {"allowmanualsignup", network.AllowManualSignUp},
                        {"localrange", network.LocalRange},
                        {"islocal", network.IsLocal},
                        {"defaultcheckininterval", network.DefaultCheckInInterval},
=======
	// prepare update model.
	update := bson.D{
		{"$set", bson.D{
			{"addressrange", network.AddressRange},
			{"displayname", network.DisplayName},
			{"defaultlistenport", network.DefaultListenPort},
			{"defaultpostup", network.DefaultPostUp},
			{"defaultpreup", network.DefaultPostDown},
			{"defaultkeepalive", network.DefaultKeepalive},
			{"defaultsaveconfig", network.DefaultSaveConfig},
			{"defaultinterface", network.DefaultInterface},
			{"nodeslastmodified", network.NodesLastModified},
			{"networklastmodified", network.NetworkLastModified},
			{"allowmanualsignup", network.AllowManualSignUp},
			{"localrange", network.LocalRange},
			{"islocal", network.IsLocal},
			{"defaultcheckininterval", network.DefaultCheckInInterval},
>>>>>>> c194f84e
		}},
	}

	err = collection.FindOneAndUpdate(ctx, filter, update).Decode(&network)
	defer cancel()

	if err != nil {
		returnErrorResponse(w, r, formatError(err, "internal"))
		return
	}

	//Cycles through nodes and gives them new IP's based on the new range
	//Pretty cool, but also pretty inefficient currently
	if hasrangeupdate {
		err = functions.UpdateNetworkNodeAddresses(params["networkname"])
		if err != nil {
			returnErrorResponse(w, r, formatError(err, "internal"))
			return
		}
	}
	if haslocalrangeupdate {
		err = functions.UpdateNetworkPrivateAddresses(params["networkname"])
		if err != nil {
			returnErrorResponse(w, r, formatError(err, "internal"))
			return
		}
	}
	returnnetwork, err := functions.GetParentNetwork(network.NetID)
	if err != nil {
		returnErrorResponse(w, r, formatError(err, "internal"))
		return
	}

	w.WriteHeader(http.StatusOK)
	json.NewEncoder(w).Encode(returnnetwork)
}

//Delete a network
//Will stop you if  there's any nodes associated
func deleteNetwork(w http.ResponseWriter, r *http.Request) {
	// Set header
	w.Header().Set("Content-Type", "application/json")

	var params = mux.Vars(r)

	nodecount, err := functions.GetNetworkNodeNumber(params["networkname"])
	if err != nil {
		returnErrorResponse(w, r, formatError(err, "internal"))
		return
	} else if nodecount > 0 {
		errorResponse := models.ErrorResponse{
			Code: http.StatusForbidden, Message: "W1R3: Node check failed. All nodes must be deleted before deleting network.",
		}
		returnErrorResponse(w, r, errorResponse)
		return
	}

	collection := mongoconn.Client.Database("netmaker").Collection("networks")

	filter := bson.M{"netid": params["networkname"]}

	ctx, cancel := context.WithTimeout(context.Background(), 10*time.Second)

	deleteResult, err := collection.DeleteOne(ctx, filter)

	defer cancel()

	if err != nil {
		returnErrorResponse(w, r, formatError(err, "internal"))
		return
	}

	w.WriteHeader(http.StatusOK)
	json.NewEncoder(w).Encode(deleteResult)
}

//Create a network
//Pretty simple
func createNetwork(w http.ResponseWriter, r *http.Request) {

	w.Header().Set("Content-Type", "application/json")

	var network models.Network

	// we decode our body request params
	err := json.NewDecoder(r.Body).Decode(&network)
	if err != nil {
		returnErrorResponse(w, r, formatError(err, "internal"))
		return
	}

	//TODO: Not really doing good validation here. Same as createNode, updateNode, and updateNetwork
	//Need to implement some better validation across the board

	if network.IsLocal == nil {
		falsevar := false
		network.IsLocal = &falsevar
	}

	err = validateNetworkCreate(network)
	if err != nil {
		returnErrorResponse(w, r, formatError(err, "badrequest"))
		return
	}
	network.SetDefaults()
	network.SetNodesLastModified()
	network.SetNetworkLastModified()
	network.KeyUpdateTimeStamp = time.Now().Unix()

	collection := mongoconn.Client.Database("netmaker").Collection("networks")
	ctx, cancel := context.WithTimeout(context.Background(), 10*time.Second)

	// insert our network into the network table
	result, err := collection.InsertOne(ctx, network)

	defer cancel()

	if err != nil {
		returnErrorResponse(w, r, formatError(err, "internal"))
		return
	}
	w.WriteHeader(http.StatusOK)
	json.NewEncoder(w).Encode(result)
}

// BEGIN KEY MANAGEMENT SECTION

//TODO: Very little error handling
//accesskey is created as a json string inside the Network collection item in mongo
func createAccessKey(w http.ResponseWriter, r *http.Request) {

	w.Header().Set("Content-Type", "application/json")

	var params = mux.Vars(r)

	var network models.Network
	var accesskey models.AccessKey

	//start here
	network, err := functions.GetParentNetwork(params["networkname"])
	if err != nil {
		returnErrorResponse(w, r, formatError(err, "internal"))
		return
	}

	err = json.NewDecoder(r.Body).Decode(&accesskey)
	if err != nil {
		returnErrorResponse(w, r, formatError(err, "internal"))
		return
	}

	if accesskey.Name == "" {
		accesskey.Name = functions.GenKeyName()
	}
	if accesskey.Value == "" {
		accesskey.Value = functions.GenKey()
	}

	if accesskey.Uses == 0 {
		accesskey.Uses = 1
	}
	_, gconf, err := functions.GetGlobalConfig()
	if err != nil {
		returnErrorResponse(w, r, formatError(err, "internal"))
		return
	}

	privAddr := ""
	if *network.IsLocal {
		privAddr = network.LocalRange
	}

	netID := params["networkname"]
	address := gconf.ServerGRPC + gconf.PortGRPC

	accessstringdec := address + "|" + netID + "|" + accesskey.Value + "|" + privAddr
	accesskey.AccessString = base64.StdEncoding.EncodeToString([]byte(accessstringdec))

	network.AccessKeys = append(network.AccessKeys, accesskey)

	collection := mongoconn.Client.Database("netmaker").Collection("networks")

	ctx, cancel := context.WithTimeout(context.Background(), 10*time.Second)

	// Create filter
	filter := bson.M{"netid": params["networkname"]}

	// Read update model from body request
	fmt.Println("Adding key to " + network.NetID)

	// prepare update model.
	update := bson.D{
		{"$set", bson.D{
			{"accesskeys", network.AccessKeys},
		}},
	}

	err = collection.FindOneAndUpdate(ctx, filter, update).Decode(&network)

	defer cancel()

	if err != nil {
		returnErrorResponse(w, r, formatError(err, "internal"))
		return
	}
	w.WriteHeader(http.StatusOK)
	json.NewEncoder(w).Encode(accesskey)
	//w.Write([]byte(accesskey.AccessString))
}

//pretty simple get
func getAccessKeys(w http.ResponseWriter, r *http.Request) {

	// set header.
	w.Header().Set("Content-Type", "application/json")

	var params = mux.Vars(r)

	var network models.Network
	//var keys []models.DisplayKey
	var keys []models.AccessKey
	collection := mongoconn.Client.Database("netmaker").Collection("networks")

	ctx, cancel := context.WithTimeout(context.Background(), 10*time.Second)

	filter := bson.M{"netid": params["networkname"]}
	err := collection.FindOne(ctx, filter, options.FindOne().SetProjection(bson.M{"_id": 0})).Decode(&network)

	defer cancel()

	if err != nil {
		returnErrorResponse(w, r, formatError(err, "internal"))
		return
	}
	keydata, err := json.Marshal(network.AccessKeys)

	if err != nil {
		returnErrorResponse(w, r, formatError(err, "internal"))
		return
	}

	json.Unmarshal(keydata, &keys)

	w.WriteHeader(http.StatusOK)
	json.NewEncoder(w).Encode(keys)
}

//delete key. Has to do a little funky logic since it's not a collection item
func deleteAccessKey(w http.ResponseWriter, r *http.Request) {

	w.Header().Set("Content-Type", "application/json")

	var params = mux.Vars(r)

	var network models.Network
	keyname := params["name"]

	//start here
	network, err := functions.GetParentNetwork(params["networkname"])
	if err != nil {
		returnErrorResponse(w, r, formatError(err, "internal"))
		return
	}
	//basically, turn the list of access keys into the list of access keys before and after the item
	//have not done any error handling for if there's like...1 item. I think it works? need to test.
	found := false
	for i := len(network.AccessKeys) - 1; i >= 0; i-- {

		currentkey := network.AccessKeys[i]
		if currentkey.Name == keyname {
			network.AccessKeys = append(network.AccessKeys[:i],
				network.AccessKeys[i+1:]...)
			found = true
		}
	}
	if !found {
		err = errors.New("key " + keyname + " does not exist")
		returnErrorResponse(w, r, formatError(err, "badrequest"))
		return
	}

	collection := mongoconn.Client.Database("netmaker").Collection("networks")

	ctx, cancel := context.WithTimeout(context.Background(), 10*time.Second)

	// Create filter
	filter := bson.M{"netid": params["networkname"]}

	// prepare update model.
	update := bson.D{
		{"$set", bson.D{
			{"accesskeys", network.AccessKeys},
		}},
	}

	err = collection.FindOneAndUpdate(ctx, filter, update).Decode(&network)

	defer cancel()

	if err != nil {
		returnErrorResponse(w, r, formatError(err, "internal"))
		return
	}
	var keys []models.AccessKey
	keydata, err := json.Marshal(network.AccessKeys)
	if err != nil {
		returnErrorResponse(w, r, formatError(err, "internal"))
		return
	}

	json.Unmarshal(keydata, &keys)

	w.WriteHeader(http.StatusOK)
	json.NewEncoder(w).Encode(keys)
}<|MERGE_RESOLUTION|>--- conflicted
+++ resolved
@@ -218,7 +218,6 @@
 
 	ctx, cancel := context.WithTimeout(context.Background(), 10*time.Second)
 
-<<<<<<< HEAD
         filter := bson.M{"netid": params["networkname"]}
         // prepare update model.
         update := bson.D{
@@ -228,27 +227,16 @@
                         {"defaultlistenport", network.DefaultListenPort},
                         {"defaultpostup", network.DefaultPostUp},
                         {"defaultpostdown", network.DefaultPostDown},
-=======
-	filter := bson.M{"netid": params["networkname"]}
-	// prepare update model.
-	update := bson.D{
-		{"$set", bson.D{
-			{"addressrange", network.AddressRange},
-			{"displayname", network.DisplayName},
-			{"defaultlistenport", network.DefaultListenPort},
-			{"defaultpostup", network.DefaultPostUp},
-			{"defaultpreup", network.DefaultPostDown},
->>>>>>> c194f84e
-			{"defaultkeepalive", network.DefaultKeepalive},
-			{"keyupdatetimestamp", network.KeyUpdateTimeStamp},
-			{"defaultsaveconfig", network.DefaultSaveConfig},
-			{"defaultinterface", network.DefaultInterface},
-			{"nodeslastmodified", network.NodesLastModified},
-			{"networklastmodified", network.NetworkLastModified},
-			{"allowmanualsignup", network.AllowManualSignUp},
-			{"defaultcheckininterval", network.DefaultCheckInInterval},
-		}},
-	}
+                  			{"defaultkeepalive", network.DefaultKeepalive},
+			                  {"keyupdatetimestamp", network.KeyUpdateTimeStamp},
+			                  {"defaultsaveconfig", network.DefaultSaveConfig},
+                  			{"defaultinterface", network.DefaultInterface},
+			                  {"nodeslastmodified", network.NodesLastModified},
+                  			{"networklastmodified", network.NetworkLastModified},
+			                  {"allowmanualsignup", network.AllowManualSignUp},
+			                  {"defaultcheckininterval", network.DefaultCheckInInterval},
+		            }},
+	      }
 
 	err = collection.FindOneAndUpdate(ctx, filter, update).Decode(&network)
 
@@ -402,8 +390,6 @@
 	if haschange {
 		network.SetNetworkLastModified()
 	}
-
-<<<<<<< HEAD
         // prepare update model.
         update := bson.D{
                 {"$set", bson.D{
@@ -421,26 +407,7 @@
                         {"localrange", network.LocalRange},
                         {"islocal", network.IsLocal},
                         {"defaultcheckininterval", network.DefaultCheckInInterval},
-=======
-	// prepare update model.
-	update := bson.D{
-		{"$set", bson.D{
-			{"addressrange", network.AddressRange},
-			{"displayname", network.DisplayName},
-			{"defaultlistenport", network.DefaultListenPort},
-			{"defaultpostup", network.DefaultPostUp},
-			{"defaultpreup", network.DefaultPostDown},
-			{"defaultkeepalive", network.DefaultKeepalive},
-			{"defaultsaveconfig", network.DefaultSaveConfig},
-			{"defaultinterface", network.DefaultInterface},
-			{"nodeslastmodified", network.NodesLastModified},
-			{"networklastmodified", network.NetworkLastModified},
-			{"allowmanualsignup", network.AllowManualSignUp},
-			{"localrange", network.LocalRange},
-			{"islocal", network.IsLocal},
-			{"defaultcheckininterval", network.DefaultCheckInInterval},
->>>>>>> c194f84e
-		}},
+		              }},
 	}
 
 	err = collection.FindOneAndUpdate(ctx, filter, update).Decode(&network)
