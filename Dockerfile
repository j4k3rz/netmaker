#first stage - builder
FROM golang:1.15-alpine as builder
ARG version
RUN apk add build-base
WORKDIR /app
COPY . .
ENV GO111MODULE=auto
<<<<<<< HEAD
RUN GOOS=linux CGO_ENABLED=1 go build -ldflags="-s -X 'main.version=$version'" -o netmaker main.go
=======

RUN GOOS=linux CGO_ENABLED=1 /usr/local/go/bin/go build -ldflags="-w -s" -o netmaker main.go
>>>>>>> cd67943f

FROM alpine:3.13.6
# add a c lib
RUN apk add gcompat iptables
# set the working directory
WORKDIR /root/
RUN mkdir -p /etc/netclient/config
COPY --from=builder /app/netmaker .
COPY --from=builder /app/config config
EXPOSE 8081
EXPOSE 50051
ENTRYPOINT ["./netmaker"]<|MERGE_RESOLUTION|>--- conflicted
+++ resolved
@@ -5,13 +5,7 @@
 WORKDIR /app
 COPY . .
 ENV GO111MODULE=auto
-<<<<<<< HEAD
 RUN GOOS=linux CGO_ENABLED=1 go build -ldflags="-s -X 'main.version=$version'" -o netmaker main.go
-=======
-
-RUN GOOS=linux CGO_ENABLED=1 /usr/local/go/bin/go build -ldflags="-w -s" -o netmaker main.go
->>>>>>> cd67943f
-
 FROM alpine:3.13.6
 # add a c lib
 RUN apk add gcompat iptables
