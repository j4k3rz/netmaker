--- conflicted
+++ resolved
@@ -1,7 +1,5 @@
 name: Publish Docker
 
-<<<<<<< HEAD
-on:
     pull_request:
         branches:
             - 'develop'
@@ -44,44 +42,3 @@
                 push: false
                 tags: |
                     nusak/netmaker:${{ env.TAG }}
-=======
-on: 
-  pull_request:
-        branches: 
-        - 'develop'
-        - 'master' 
-jobs:
-  docker:
-    runs-on: ubuntu-latest
-    steps:
-       - uses: FranzDiebold/github-env-vars-action@v2
-       - name: Set Environment Variables
-         run: |
-             echo "BUILD_VER=v0.0.$GITHUB_RUN_NUMBER" >> $GITHUB_ENV
-       -
-        name: Checkout
-        uses: actions/checkout@v2
-       -
-        name: Set up QEMU
-        uses: docker/setup-qemu-action@v1
-       -
-        name: Set up Docker Buildx
-        uses: docker/setup-buildx-action@v1
-       -
-        name: Login to DockerHub
-        uses: docker/login-action@v1 
-        with:
-          username: ${{ secrets.DOCKERHUB_USERNAME }}
-          password: ${{ secrets.DOCKERHUB_TOKEN }}
-       -
-        name: Build and push
-        uses: docker/build-push-action@v2
-        with:
-          context: .
-          platforms: linux/amd64, linux/arm64
-          push: true
-          tags: |
-              nusak/netmaker:${{ env.CI_REF_NAME_SLUG }}
-              nusak/netmaker:${{ env.BUILD_VER }}
-            
->>>>>>> 83c239dd
