//TODO: Consider restructuring  this file/folder    "github.com/gorilla/handlers"

//It may make more sense to split into different files and not call it "helpers"

package functions

import (
	"context"
	"encoding/base64"
	"errors"
	"fmt"
	"math/rand"
	"net"
	"strings"
	"time"

	"github.com/gravitl/netmaker/models"
	"github.com/gravitl/netmaker/mongoconn"
	"github.com/gravitl/netmaker/servercfg"
	"go.mongodb.org/mongo-driver/bson"
	"go.mongodb.org/mongo-driver/bson/primitive"
	"go.mongodb.org/mongo-driver/mongo"
	"go.mongodb.org/mongo-driver/mongo/options"
)

//Takes in an arbitrary field and value for field and checks to see if any other
//node has that value for the same field within the network

func CreateServerToken(netID string) (string, error) {
	fmt.Println("Creating token.")
	var network models.Network
	var accesskey models.AccessKey

	network, err := GetParentNetwork(netID)
	if err != nil {
		return "", err
	}

	accesskey.Name = GenKeyName()
	accesskey.Value = GenKey()
	accesskey.Uses = 1
	address := "127.0.0.1:" + servercfg.GetGRPCPort()

	privAddr := ""
	if *network.IsLocal {
		privAddr = network.LocalRange
	}

	accessstringdec := address + "|" + netID + "|" + accesskey.Value + "|" + privAddr

	accesskey.AccessString = base64.StdEncoding.EncodeToString([]byte(accessstringdec))

	fmt.Println("          access string: " + accesskey.AccessString)

	network.AccessKeys = append(network.AccessKeys, accesskey)

	collection := mongoconn.Client.Database("netmaker").Collection("networks")

	ctx, cancel := context.WithTimeout(context.Background(), 10*time.Second)

	// Create filter
	filter := bson.M{"netid": netID}

	// Read update model from body request
	fmt.Println("Adding key to " + network.NetID)

	// prepare update model.
	update := bson.D{
		{"$set", bson.D{
			{"accesskeys", network.AccessKeys},
		}},
	}

	errN := collection.FindOneAndUpdate(ctx, filter, update).Decode(&network)

	defer cancel()

	if errN != nil {
		return "", errN
	}
	return accesskey.AccessString, nil
}

func IsFieldUnique(network string, field string, value string) bool {

	var node models.Node
	isunique := true

	collection := mongoconn.Client.Database("netmaker").Collection("nodes")
	ctx, cancel := context.WithTimeout(context.Background(), 10*time.Second)

	filter := bson.M{field: value, "network": network}

	err := collection.FindOne(ctx, filter).Decode(&node)

	defer cancel()

	if err != nil {
		return isunique
	}

	if node.Name != "" {
		isunique = false
	}

	return isunique
}

func NetworkExists(name string) (bool, error) {

	collection := mongoconn.Client.Database("netmaker").Collection("networks")

	ctx, cancel := context.WithTimeout(context.Background(), 10*time.Second)

	filter := bson.M{"netid": name}

	var result bson.M
	err := collection.FindOne(ctx, filter).Decode(&result)

	defer cancel()

	if err != nil {
		if err == mongo.ErrNoDocuments {
			return false, nil
		}
	}
	return true, err
}

//TODO: This is  very inefficient (N-squared). Need to find a better way.
//Takes a list of  nodes in a network and iterates through
//for each node, it gets a unique address. That requires checking against all other nodes once more
func UpdateNetworkNodeAddresses(networkName string) error {

	//Connection mongoDB with mongoconn class
	collection := mongoconn.Client.Database("netmaker").Collection("nodes")

	ctx, cancel := context.WithTimeout(context.Background(), 10*time.Second)

	filter := bson.M{"network": networkName}
	cur, err := collection.Find(ctx, filter)

	if err != nil {
		return err
	}

	defer cancel()

	for cur.Next(context.TODO()) {

		var node models.Node

		err := cur.Decode(&node)
		if err != nil {
			fmt.Println("error in node address assignment!")
			return err
		}
		ipaddr, iperr := UniqueAddress(networkName)
		if iperr != nil {
			fmt.Println("error in node  address assignment!")
			return iperr
		}

		filter := bson.M{"macaddress": node.MacAddress}
		update := bson.D{{"$set", bson.D{{"address", ipaddr}}}}

		errN := collection.FindOneAndUpdate(ctx, filter, update).Decode(&node)

		defer cancel()
		if errN != nil {
			return errN
		}
	}

	return err
}

//TODO TODO TODO!!!!!
func UpdateNetworkPrivateAddresses(networkName string) error {

	//Connection mongoDB with mongoconn class
	collection := mongoconn.Client.Database("netmaker").Collection("nodes")

	ctx, cancel := context.WithTimeout(context.Background(), 10*time.Second)

	filter := bson.M{"network": networkName}
	cur, err := collection.Find(ctx, filter)

	if err != nil {
		return err
	}

	defer cancel()

	for cur.Next(context.TODO()) {

		var node models.Node

		err := cur.Decode(&node)
		if err != nil {
			fmt.Println("error in node address assignment!")
			return err
		}
		ipaddr, iperr := UniqueAddress(networkName)
		if iperr != nil {
			fmt.Println("error in node  address assignment!")
			return iperr
		}

		filter := bson.M{"macaddress": node.MacAddress}
		update := bson.D{{"$set", bson.D{{"address", ipaddr}}}}

		errN := collection.FindOneAndUpdate(ctx, filter, update).Decode(&node)

		defer cancel()
		if errN != nil {
			return errN
		}
	}

	return err
}

//Checks to see if any other networks have the same name (id)
func IsNetworkNameUnique(name string) (bool, error) {

	isunique := true

	dbs, err := ListNetworks()

	if err != nil {
		return false, err
	}

	for i := 0; i < len(dbs); i++ {

		if name == dbs[i].NetID {
			isunique = false
		}
	}

	return isunique, nil
}

func IsNetworkDisplayNameUnique(name string) (bool, error) {

	isunique := true

	dbs, err := ListNetworks()
	if err != nil {
		return false, err
	}

	for i := 0; i < len(dbs); i++ {

		if name == dbs[i].DisplayName {
			isunique = false
		}
	}

	return isunique, nil
}

func GetNetworkNodeNumber(networkName string) (int, error) {

	collection := mongoconn.Client.Database("netmaker").Collection("nodes")

	ctx, cancel := context.WithTimeout(context.Background(), 10*time.Second)

	filter := bson.M{"network": networkName}
	count, err := collection.CountDocuments(ctx, filter)
	returncount := int(count)

	//not sure if this is the right way of handling this error...
	if err != nil {
		return 9999, err
	}

	defer cancel()

	return returncount, err
}

//Kind  of a weird name. Should just be GetNetworks I think. Consider changing.
//Anyway, returns all the networks
func ListNetworks() ([]models.Network, error) {

	var networks []models.Network

	collection := mongoconn.Client.Database("netmaker").Collection("networks")

	ctx, cancel := context.WithTimeout(context.Background(), 10*time.Second)

	cur, err := collection.Find(ctx, bson.M{}, options.Find().SetProjection(bson.M{"_id": 0}))

	if err != nil {
		return networks, err
	}

	defer cancel()

	for cur.Next(context.TODO()) {

		var network models.Network
		err := cur.Decode(&network)
		if err != nil {
			return networks, err
		}

		// add network our array
		networks = append(networks, network)
	}

	if err := cur.Err(); err != nil {
		return networks, err
	}

	return networks, err
}

//Checks to see if access key is valid
//Does so by checking against all keys and seeing if any have the same value
//may want to hash values before comparing...consider this
//TODO: No error handling!!!!
func IsKeyValid(networkname string, keyvalue string) bool {

	network, _ := GetParentNetwork(networkname)
	var key models.AccessKey
	foundkey := false
	isvalid := false

	for i := len(network.AccessKeys) - 1; i >= 0; i-- {
		currentkey := network.AccessKeys[i]
		if currentkey.Value == keyvalue {
			key = currentkey
			foundkey = true
		}
	}
	if foundkey {
		if key.Uses > 0 {
			isvalid = true
		}
	}
	return isvalid
}

//TODO: Contains a fatal error return. Need to change
//This just gets a network object from a network name
//Should probably just be GetNetwork. kind of a dumb name.
//Used in contexts where it's not the Parent network.
func GetParentNetwork(networkname string) (models.Network, error) {

	var network models.Network

	collection := mongoconn.Client.Database("netmaker").Collection("networks")

	ctx, cancel := context.WithTimeout(context.Background(), 10*time.Second)

	filter := bson.M{"netid": networkname}
	err := collection.FindOne(ctx, filter).Decode(&network)

	defer cancel()

	if err != nil {
		return network, err
	}

	return network, nil
}

func IsIpNet(host string) bool {
	return net.ParseIP(host) != nil
}

//Similar to above but checks if Cidr range is valid
//At least this guy's got some print statements
//still not good error handling
func IsIpCIDR(host string) bool {

	ip, ipnet, err := net.ParseCIDR(host)

	if err != nil {
		fmt.Println(err)
		fmt.Println("Address Range is not valid!")
		return false
	}

	return ip != nil && ipnet != nil
}

//This is used to validate public keys (make sure they're base64 encoded like all public keys should be).
func IsBase64(s string) bool {
	_, err := base64.StdEncoding.DecodeString(s)
	return err == nil
}

//This should probably just be called GetNode
//It returns a node based on the ID of the node.
//Why do we need this?
//TODO: Check references. This seems unnecessary.
func GetNodeObj(id primitive.ObjectID) models.Node {

	var node models.Node

	collection := mongoconn.Client.Database("netmaker").Collection("nodes")
	ctx, cancel := context.WithTimeout(context.Background(), 10*time.Second)

	filter := bson.M{"_id": id}
	err := collection.FindOne(ctx, filter).Decode(&node)

	defer cancel()

	if err != nil {
		fmt.Println(err)
		fmt.Println("Did not get the node...")
		return node
	}
	fmt.Println("Got node " + node.Name)
	return node
}

//This  checks to  make sure a network name is valid.
//Switch to REGEX?
func NameInNetworkCharSet(name string) bool {

	charset := "abcdefghijklmnopqrstuvwxyz1234567890-_"

	for _, char := range name {
		if !strings.Contains(charset, strings.ToLower(string(char))) {
			return false
		}
	}
	return true
}

func NameInDNSCharSet(name string) bool {

	charset := "abcdefghijklmnopqrstuvwxyz1234567890-."

	for _, char := range name {
		if !strings.Contains(charset, strings.ToLower(string(char))) {
			return false
		}
	}
	return true
}

func NameInNodeCharSet(name string) bool {

	charset := "abcdefghijklmnopqrstuvwxyz1234567890-"

	for _, char := range name {
		if !strings.Contains(charset, strings.ToLower(string(char))) {
			return false
		}
	}
	return true
}

//This returns a node based on its mac address.
//The mac address acts as the Unique ID for nodes.
//Is this a dumb thing to do? I thought it was cool but maybe it's dumb.
//It doesn't really provide a tangible benefit over a random ID
func GetNodeByMacAddress(network string, macaddress string) (models.Node, error) {

	var node models.Node

	filter := bson.M{"macaddress": macaddress, "network": network}

	collection := mongoconn.Client.Database("netmaker").Collection("nodes")

	ctx, cancel := context.WithTimeout(context.Background(), 10*time.Second)

	err := collection.FindOne(ctx, filter).Decode(&node)

	defer cancel()

	if err != nil {
		return node, err
	}
	return node, nil
}

//This returns a unique address for a node to use
//it iterates through the list of IP's in the subnet
//and checks against all nodes to see if it's taken, until it finds one.
//TODO: We do not handle a case where we run out of addresses.
//We will need to handle that eventually
func UniqueAddress(networkName string) (string, error) {

	var network models.Network
	network, err := GetParentNetwork(networkName)
	if err != nil {
		fmt.Println("UniqueAddress encountered  an error")
		return "666", err
	}

	offset := true
	ip, ipnet, err := net.ParseCIDR(network.AddressRange)
	if err != nil {
		fmt.Println("UniqueAddress encountered  an error")
		return "666", err
	}
	for ip := ip.Mask(ipnet.Mask); ipnet.Contains(ip); Inc(ip) {
		if offset {
			offset = false
			continue
		}
		if IsIPUnique(networkName, ip.String()) {
			return ip.String(), err
		}
	}
	//TODO
	err1 := errors.New("ERROR: No unique addresses available. Check network subnet.")
	return "W1R3: NO UNIQUE ADDRESSES AVAILABLE", err1
}

func UniqueAddress6(networkName string) (string, error) {

<<<<<<< HEAD
	var network models.Network
	network, err := GetParentNetwork(networkName)
	if !*network.IsDualStack {
		return "", nil
	}

	if err != nil {
		fmt.Println("UniqueAddress6 encountered  an error")
		return "666", err
	}

	offset := true
	ip, ipnet, err := net.ParseCIDR(network.AddressRange6)
	if err != nil {
		fmt.Println("UniqueAddress6 encountered  an error")
		return "666", err
	}
	for ip := ip.Mask(ipnet.Mask); ipnet.Contains(ip); Inc(ip) {
		if offset {
			offset = false
			continue
		}
		if IsIPUnique(networkName, ip.String()) {
			return ip.String(), err
		}
	}
	//TODO
	err1 := errors.New("ERROR: No unique addresses available. Check network subnet.")
	return "W1R3: NO UNIQUE ADDRESSES AVAILABLE", err1
=======
        var network models.Network
        network, err := GetParentNetwork(networkName)
        if err != nil {
                fmt.Println("Network Not Found")
                return "", err
        }
	if network.IsDualStack == nil || *network.IsDualStack == false {
		return "", nil
	}

        offset := true
        ip, ipnet, err := net.ParseCIDR(network.AddressRange6)
        if err != nil {
                fmt.Println("UniqueAddress6 encountered  an error")
                return "666", err
        }
        for ip := ip.Mask(ipnet.Mask); ipnet.Contains(ip); Inc(ip) {
                if offset {
                        offset = false
                        continue
                }
                if IsIP6Unique(networkName, ip.String()) {
                        return ip.String(), err
                }
        }
        //TODO
        err1 := errors.New("ERROR: No unique addresses available. Check network subnet.")
        return "W1R3: NO UNIQUE ADDRESSES AVAILABLE", err1
>>>>>>> 2c227c8f
}

//generate an access key value
func GenKey() string {

	var seededRand *rand.Rand = rand.New(
		rand.NewSource(time.Now().UnixNano()))

	length := 16
	charset := "abcdefghijklmnopqrstuvwxyz" + "ABCDEFGHIJKLMNOPQRSTUVWXYZ0123456789"

	b := make([]byte, length)
	for i := range b {
		b[i] = charset[seededRand.Intn(len(charset))]
	}
	return string(b)
}

//generate a key value
//we should probably just have 1 random string generator
//that  can be used across all functions
//have a "base string" a "length" and a "charset"
func GenKeyName() string {

	var seededRand *rand.Rand = rand.New(
		rand.NewSource(time.Now().UnixNano()))

	length := 5
	charset := "abcdefghijklmnopqrstuvwxyz" + "ABCDEFGHIJKLMNOPQRSTUVWXYZ0123456789"

	b := make([]byte, length)
	for i := range b {
		b[i] = charset[seededRand.Intn(len(charset))]
	}
	return "key" + string(b)
}

//checks if IP is unique in the address range
//used by UniqueAddress
func IsIPUnique(network string, ip string) bool {

	var node models.Node

	isunique := true

	collection := mongoconn.Client.Database("netmaker").Collection("nodes")
	ctx, cancel := context.WithTimeout(context.Background(), 10*time.Second)

	filter := bson.M{"address": ip, "network": network}

	err := collection.FindOne(ctx, filter).Decode(&node)

	defer cancel()

	if err != nil {
		fmt.Println(err)
		return isunique
	}

	if node.Address == ip {
		isunique = false
	}
	return isunique
}

//checks if IP is unique in the address range
//used by UniqueAddress
func IsIP6Unique(network string, ip string) bool {

        var node models.Node

        isunique := true

        collection := mongoconn.Client.Database("netmaker").Collection("nodes")
        ctx, cancel := context.WithTimeout(context.Background(), 10*time.Second)

        filter := bson.M{"address6": ip, "network": network}

        err := collection.FindOne(ctx, filter).Decode(&node)

        defer cancel()

        if err != nil {
                fmt.Println(err)
                return isunique
        }

        if node.Address6 == ip {
                isunique = false
        }
        return isunique
}


//called once key has been used by createNode
//reduces value by one and deletes if necessary
func DecrimentKey(networkName string, keyvalue string) {

	var network models.Network

	network, err := GetParentNetwork(networkName)
	if err != nil {
		return
	}

	for i := len(network.AccessKeys) - 1; i >= 0; i-- {

		currentkey := network.AccessKeys[i]
		if currentkey.Value == keyvalue {
			network.AccessKeys[i].Uses--
			if network.AccessKeys[i].Uses < 1 {
				//this is the part where it will call the delete
				//not sure if there's edge cases I'm missing
				DeleteKey(network, i)
				return
			}
		}
	}

	collection := mongoconn.Client.Database("netmaker").Collection("networks")

	ctx, cancel := context.WithTimeout(context.Background(), 10*time.Second)

	filter := bson.M{"netid": network.NetID}

	update := bson.D{
		{"$set", bson.D{
			{"accesskeys", network.AccessKeys},
		}},
	}
	errN := collection.FindOneAndUpdate(ctx, filter, update).Decode(&network)

	defer cancel()

	if errN != nil {
		return
	}
}

//takes the logic from controllers.deleteKey
func DeleteKey(network models.Network, i int) {

	network.AccessKeys = append(network.AccessKeys[:i],
		network.AccessKeys[i+1:]...)

	collection := mongoconn.Client.Database("netmaker").Collection("networks")

	ctx, cancel := context.WithTimeout(context.Background(), 10*time.Second)

	// Create filter
	filter := bson.M{"netid": network.NetID}

	// prepare update model.
	update := bson.D{
		{"$set", bson.D{
			{"accesskeys", network.AccessKeys},
		}},
	}

	errN := collection.FindOneAndUpdate(ctx, filter, update).Decode(&network)

	defer cancel()

	if errN != nil {
		return
	}
}

//increments an IP over the previous
func Inc(ip net.IP) {
	for j := len(ip) - 1; j >= 0; j-- {
		ip[j]++
		if ip[j] > 0 {
			break
		}
	}
}

func GetAllNodes() ([]models.ReturnNode, error) {
	var node models.ReturnNode
	var nodes []models.ReturnNode
	collection := mongoconn.Client.Database("netmaker").Collection("nodes")
	ctx, cancel := context.WithTimeout(context.Background(), 10*time.Second)
	// Filter out them ID's again
	cur, err := collection.Find(ctx, bson.M{}, options.Find().SetProjection(bson.M{"_id": 0}))
	if err != nil {
		return []models.ReturnNode{}, err
	}
	defer cancel()
	for cur.Next(context.TODO()) {
		err := cur.Decode(&node)
		if err != nil {
			return []models.ReturnNode{}, err
		}
		// add node to our array
		nodes = append(nodes, node)
	}

	//TODO: Fatal error
	if err := cur.Err(); err != nil {
		return []models.ReturnNode{}, err
	}
	return nodes, nil
}<|MERGE_RESOLUTION|>--- conflicted
+++ resolved
@@ -517,16 +517,14 @@
 
 func UniqueAddress6(networkName string) (string, error) {
 
-<<<<<<< HEAD
 	var network models.Network
 	network, err := GetParentNetwork(networkName)
-	if !*network.IsDualStack {
+	if err != nil {
+		fmt.Println("Network Not Found")
+		return "", err
+	}
+	if network.IsDualStack == nil || *network.IsDualStack == false {
 		return "", nil
-	}
-
-	if err != nil {
-		fmt.Println("UniqueAddress6 encountered  an error")
-		return "666", err
 	}
 
 	offset := true
@@ -540,43 +538,13 @@
 			offset = false
 			continue
 		}
-		if IsIPUnique(networkName, ip.String()) {
+		if IsIP6Unique(networkName, ip.String()) {
 			return ip.String(), err
 		}
 	}
 	//TODO
 	err1 := errors.New("ERROR: No unique addresses available. Check network subnet.")
 	return "W1R3: NO UNIQUE ADDRESSES AVAILABLE", err1
-=======
-        var network models.Network
-        network, err := GetParentNetwork(networkName)
-        if err != nil {
-                fmt.Println("Network Not Found")
-                return "", err
-        }
-	if network.IsDualStack == nil || *network.IsDualStack == false {
-		return "", nil
-	}
-
-        offset := true
-        ip, ipnet, err := net.ParseCIDR(network.AddressRange6)
-        if err != nil {
-                fmt.Println("UniqueAddress6 encountered  an error")
-                return "666", err
-        }
-        for ip := ip.Mask(ipnet.Mask); ipnet.Contains(ip); Inc(ip) {
-                if offset {
-                        offset = false
-                        continue
-                }
-                if IsIP6Unique(networkName, ip.String()) {
-                        return ip.String(), err
-                }
-        }
-        //TODO
-        err1 := errors.New("ERROR: No unique addresses available. Check network subnet.")
-        return "W1R3: NO UNIQUE ADDRESSES AVAILABLE", err1
->>>>>>> 2c227c8f
 }
 
 //generate an access key value
@@ -646,30 +614,29 @@
 //used by UniqueAddress
 func IsIP6Unique(network string, ip string) bool {
 
-        var node models.Node
-
-        isunique := true
-
-        collection := mongoconn.Client.Database("netmaker").Collection("nodes")
-        ctx, cancel := context.WithTimeout(context.Background(), 10*time.Second)
-
-        filter := bson.M{"address6": ip, "network": network}
-
-        err := collection.FindOne(ctx, filter).Decode(&node)
-
-        defer cancel()
-
-        if err != nil {
-                fmt.Println(err)
-                return isunique
-        }
-
-        if node.Address6 == ip {
-                isunique = false
-        }
-        return isunique
-}
-
+	var node models.Node
+
+	isunique := true
+
+	collection := mongoconn.Client.Database("netmaker").Collection("nodes")
+	ctx, cancel := context.WithTimeout(context.Background(), 10*time.Second)
+
+	filter := bson.M{"address6": ip, "network": network}
+
+	err := collection.FindOne(ctx, filter).Decode(&node)
+
+	defer cancel()
+
+	if err != nil {
+		fmt.Println(err)
+		return isunique
+	}
+
+	if node.Address6 == ip {
+		isunique = false
+	}
+	return isunique
+}
 
 //called once key has been used by createNode
 //reduces value by one and deletes if necessary
