--- conflicted
+++ resolved
@@ -520,16 +520,11 @@
 
         var network models.Network
         network, err := GetParentNetwork(networkName)
-<<<<<<< HEAD
-	dualstack := *network.IsDualStack
-	if !*network.IsDualStack {
-=======
         if err != nil {
                 fmt.Println("Network Not Found")
                 return "", err
         }
 	if network.IsDualStack == nil || *network.IsDualStack == false {
->>>>>>> 4ddd83ae
 		return "", nil
 	}
 
