version: "3.4"

services:
  netmaker:
    container_name: netmaker
<<<<<<< HEAD
    image: gravitl/netmaker:v0.10.0.12
=======
    image: gravitl/netmaker:v0.10.0
>>>>>>> 59685731
    volumes:
      - dnsconfig:/root/config/dnsconfig
      - /usr/bin/wg:/usr/bin/wg
      - sqldata:/root/data
    cap_add: 
      - NET_ADMIN
      - NET_RAW
      - SYS_MODULE
    sysctls:
      - net.ipv4.ip_forward=1
      - net.ipv4.conf.all.src_valid_mark=1
    restart: always
    environment:
      SERVER_HOST: "SERVER_PUBLIC_IP"
      SERVER_API_CONN_STRING: "api.NETMAKER_BASE_DOMAIN:443"
      SERVER_GRPC_CONN_STRING: "grpc.NETMAKER_BASE_DOMAIN:443"
      COREDNS_ADDR: "SERVER_PUBLIC_IP"
      GRPC_SSL: "on"
      DNS_MODE: "on"
      SERVER_HTTP_HOST: "api.NETMAKER_BASE_DOMAIN"
      SERVER_GRPC_HOST: "grpc.NETMAKER_BASE_DOMAIN"
      API_PORT: "8081"
      GRPC_PORT: "50051"
      CLIENT_MODE: "on"
      MASTER_KEY: "REPLACE_MASTER_KEY"
      CORS_ALLOWED_ORIGIN: "*"
      DISPLAY_KEYS: "on"
      DATABASE: "sqlite"
      NODE_ID: "netmaker-server-1"
      HOST_NETWORK: "off"
      MANAGE_IPTABLES: "on"
      PORT_FORWARD_SERVICES: "dns"
      VERBOSITY: "1"
    ports:
      - "51821-51830:51821-51830/udp"
      - "8081:8081"
      - "50051:50051"
  netmaker-ui:
    container_name: netmaker-ui
    depends_on:
      - netmaker
    image: gravitl/netmaker-ui:v0.9.3
    links:
      - "netmaker:api"
    ports:
      - "8082:80"
    environment:
      BACKEND_URL: "https://api.NETMAKER_BASE_DOMAIN"
    restart: always
  coredns:
    depends_on:
      - netmaker 
    image: coredns/coredns
    command: -conf /root/dnsconfig/Corefile
    container_name: coredns
    restart: always
    volumes:
      - dnsconfig:/root/dnsconfig
  caddy:
    image: caddy:latest
    container_name: caddy
    restart: unless-stopped
    network_mode: host # Wants ports 80 and 443!
    volumes:
      - /root/Caddyfile:/etc/caddy/Caddyfile
      # - $PWD/site:/srv # you could also serve a static site in site folder
      - caddy_data:/data
      - caddy_conf:/config
  mosquitto:
    image: eclipse-mosquitto:2.0.14
    container_name: broker
    restart: unless-stopped
    network_mode: host
    volumes:
      - /root/mosquitto.conf:/mosquitto/config/mosquitto.conf
      - mosquitto_data:/mosquitto/data
      - mosquitto_logs:/mosquitto/log 
volumes:
  caddy_data: {}
  caddy_conf: {}
  sqldata: {}
  dnsconfig: {}
  mosquitto_data: {}
  mosquitto_logs: {}
<|MERGE_RESOLUTION|>--- conflicted
+++ resolved
@@ -3,11 +3,7 @@
 services:
   netmaker:
     container_name: netmaker
-<<<<<<< HEAD
-    image: gravitl/netmaker:v0.10.0.12
-=======
     image: gravitl/netmaker:v0.10.0
->>>>>>> 59685731
     volumes:
       - dnsconfig:/root/config/dnsconfig
       - /usr/bin/wg:/usr/bin/wg
